--- conflicted
+++ resolved
@@ -390,89 +390,6 @@
     """
     Drop the temporary table
     """
-<<<<<<< HEAD
-    postgres.run(f'DROP TABLE public.{temp_table};')
-
-
-def update_sub_providers_method3(
-  postgres_conn_id,
-  image_table=IMAGE_TABLE_NAME,
-  default_provider=prov.FLICKR_DEFAULT_PROVIDER,
-):
-    # ----------------------------- Method C -----------------------------
-    postgres = PostgresHook(postgres_conn_id=postgres_conn_id)
-    temp_table = _create_temp_sub_prov_table(postgres_conn_id)
-
-    postgres.run(
-        dedent(
-            f'''
-            (SELECT
-            {col.FOREIGN_ID} AS foreign_id,
-            public.{temp_table}.{col.PROVIDER} AS sub_provider
-            FROM {image_table}
-            INNER JOIN
-            public.{temp_table}
-            ON
-            {image_table}.{col.CREATOR_URL} = public.{temp_table}.{
-            col.CREATOR_URL}
-            AND
-            {image_table}.{col.PROVIDER} = '{default_provider}')
-            LATERAL (
-            UPDATE {image_table}
-            SET {col.SOURCE} = sub_provider
-            WHERE
-            {image_table}.{col.PROVIDER} = '{default_provider}'
-            AND
-            MD5({image_table}.{col.FOREIGN_ID}) = MD5(foreign_id);
-            '''
-        )
-    )
-
-    """
-    Drop the temporary table
-    """
-    postgres.run(f'DROP TABLE public.{temp_table};')
-
-
-def update_sub_providers_method4(
-  postgres_conn_id,
-  image_table=IMAGE_TABLE_NAME,
-  default_provider=prov.FLICKR_DEFAULT_PROVIDER,
-):
-    # ----------------------------- Method D -----------------------------
-    postgres = PostgresHook(postgres_conn_id=postgres_conn_id)
-    temp_table = _create_temp_sub_prov_table(postgres_conn_id)
-
-    postgres.run(
-        dedent(
-            f'''
-            UPDATE {image_table}
-            SET {col.SOURCE} = sub_provider
-            FROM
-            (SELECT
-            {col.FOREIGN_ID} AS foreign_id,
-            public.{temp_table}.{col.PROVIDER} AS sub_provider
-            FROM {image_table}
-            INNER JOIN
-            public.{temp_table}
-            ON
-            {image_table}.{col.CREATOR_URL} = public.{temp_table}.{
-            col.CREATOR_URL}
-            AND
-            {image_table}.{col.PROVIDER} = '{default_provider}') e1
-            INNER JOIN LATERAL (
-            SELECT * FROM {image_table}
-            WHERE
-            MD5({image_table}.{col.FOREIGN_ID}) = MD5(e1.foreign_id)) e2
-            ON true
-            WHERE MD5({image_table}.{col.FOREIGN_ID}) = MD5(foreign_id);
-            '''
-        )
-    )
-
-    """
-    Drop the temporary table
-    """
     postgres.run(f'DROP TABLE public.{temp_table};')
 
 
@@ -522,7 +439,4 @@
                 MD5({image_table}.{col.FOREIGN_ID}) = MD5('{foreign_id}');
                 '''
             )
-        )
-=======
-    postgres.run(f'DROP TABLE public.{temp_table};')
->>>>>>> 7eb308b0
+        )