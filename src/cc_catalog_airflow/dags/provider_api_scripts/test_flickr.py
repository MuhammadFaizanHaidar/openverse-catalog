import json
import logging
import os
import requests
from unittest.mock import patch, MagicMock

import flickr

RESOURCES = os.path.join(
    os.path.abspath(os.path.dirname(__file__)), 'tests/resources/flickr'
)

logging.basicConfig(
    format='%(asctime)s - %(name)s - %(levelname)s:  %(message)s',
    level=logging.DEBUG,
)


def _get_resource_json(json_name):
    with open(os.path.join(RESOURCES, json_name)) as f:
        resource_json = json.load(f)
    return resource_json


def test_derive_timestamp_pair():
    # Note that the timestamps are derived as if input was in UTC.
    start_ts, end_ts = flickr._derive_timestamp_pair('2018-01-15')
    assert start_ts == '1515974400'
    assert end_ts == '1516060800'


def test_process_date_skips_bad_pages():
    with patch.object(
            flickr,
            '_get_image_list',
            return_value=(None, 5)
    ) as mock_get_image_list:
        flickr._process_date('1234', '5678', 'test')

    assert mock_get_image_list.call_count == 5
    assert mock_get_image_list.called_with('1234', '5678', 'test', 5)


def test_get_image_list_retries_with_none_response():
    with patch.object(
            flickr.delayed_requester,
            'get',
            return_value=None
    ) as mock_get:
        flickr._get_image_list('1234', '5678', 'test', 4, max_tries=3)

    assert mock_get.call_count == 3


def test_get_image_list_retries_with_non_ok_response():
    response_json = _get_resource_json('flickr_example_pretty.json')
    r = requests.Response()
    r.status_code = 504
    r.json = MagicMock(return_value=response_json)
    with patch.object(
            flickr.delayed_requester,
            'get',
            return_value=r
    ) as mock_get:
        flickr._get_image_list('1234', '5678', 'test', 4, max_tries=3)
<<<<<<< HEAD
=======

    assert mock_get.call_count == 3


def test_get_image_list_with_partial_response():
    response_json = _get_resource_json('total_pages_but_no_image_list.json')
    r = requests.Response()
    r.status_code = 200
    r.json = MagicMock(return_value=response_json)
    with patch.object(
            flickr.delayed_requester,
            'get',
            return_value=r
    ) as mock_get:
        image_list, total_pages = flickr._get_image_list(
            '1234', '5678', 'test', 4, max_tries=3
        )
>>>>>>> fc8f003e

    assert mock_get.call_count == 3


def test_get_image_list_with_realistic_response():
    response_json = _get_resource_json('flickr_example_pretty.json')
    r = requests.Response()
    r.status_code = 200
    r.json = MagicMock(return_value=response_json)
    with patch.object(
            flickr.delayed_requester,
            'get',
            return_value=r
    ) as mock_get:
        image_list, total_pages = flickr._get_image_list(
            '1234', '5678', 'test', 4, max_tries=3
        )
    expect_image_list = _get_resource_json('flickr_example_photo_list.json')

    assert mock_get.call_count == 1
    assert image_list == expect_image_list
    assert total_pages == 1


# This test will fail if default constants change.
def test_build_query_param_dict_default():
    cur_time = '12345'
    nxt_time = '12346'
    flickr_api_key = 'notset'
    actual_query_param_dict = flickr._build_query_param_dict(
        cur_time,
        nxt_time,
        3,
        'test',
        api_key=flickr_api_key
    )
    expect_query_param_dict = {
        'media': 'photos',
        'content_type': 1,
        'extras': 'description,license,date_upload,date_taken,owner_name,tags,o_dims,url_t,url_s,url_m,url_l,views',
        'format': 'json',
        'nojsoncallback': 1,
        'min_test_date': cur_time,
        'max_test_date': nxt_time,
        'page': 3,
        'api_key': flickr_api_key,
        'license': '1,2,3,4,5,6,9,10',
        'per_page': 500,
    }
    assert actual_query_param_dict == expect_query_param_dict


def test_build_query_param_dict_with_givens():
    cur_time = '12345'
    nxt_time = '12346'
    flickr_api_key = 'notset'
    actual_query_param_dict = flickr._build_query_param_dict(
        cur_time,
        nxt_time,
        3,
        'test',
        api_key=flickr_api_key,
        license_info={
            '1': ('by-nc-sa', '2.0'),
            '2': ('by-nc', '2.0'),
        },
        limit=10,
        default_query_param={
            'media': 'photos',
            'extras': 'url_t,url_s,url_m,url_l,views',
            'nojsoncallback': 1,
        }
    )
    expect_query_param_dict = {
        'media': 'photos',
        'extras': 'url_t,url_s,url_m,url_l,views',
        'nojsoncallback': 1,
        'min_test_date': cur_time,
        'max_test_date': nxt_time,
        'page': 3,
        'api_key': flickr_api_key,
        'license': '1,2',
        'per_page': 10,
    }
    assert actual_query_param_dict == expect_query_param_dict


def test_extract_image_list_from_json_handles_realistic_input():
    test_dict = _get_resource_json('flickr_example_pretty.json')
    expect_image_list = _get_resource_json('flickr_example_photo_list.json')
    expect_total_pages = 1
    actual_image_list, actual_total_pages = (
        flickr._extract_image_list_from_json(test_dict)
    )
    assert actual_image_list == expect_image_list
    assert actual_total_pages == expect_total_pages


def test_extract_image_list_from_json_handles_missing_photo_list():
    test_dict = {'stat': 'ok', 'photos': {}}
    assert flickr._extract_image_list_from_json(test_dict)[0] is None


def test_extract_image_list_from_json_handles_missing_photos():
    test_dict = {'stat': 'ok', 'abc': 'def'}
    assert flickr._extract_image_list_from_json(test_dict) == (None, None)


def test_extract_image_list_from_json_returns_nones_given_non_ok_stat():
    test_dict = {'stat': 'notok', 'abc': 'def'}
    assert flickr._extract_image_list_from_json(test_dict) == (None, None)


def test_extract_image_list_from_json_returns_nones_given_none_json():
    assert flickr._extract_image_list_from_json(None) == (None, None)


def test_process_image_data_with_real_example():
    image_data = _get_resource_json('image_data_complete_example.json')
    with patch.object(
            flickr.image_store,
            'add_item',
            return_value=100
    ) as mock_add_item:
        total_images = flickr._process_image_data(image_data)

    expect_meta_data = {
        'pub_date': '1581318235',
        'date_taken': '2020-02-10 09:38:16',
        'views': '70',
        'description': 'We had spectacular underwater scenery with great visibility today despite the big seas and winds at Lord Howe Island.'
    }

    mock_add_item.assert_called_once_with(
        foreign_landing_url='https://www.flickr.com/photos/71925535@N03/49514824541',
        image_url='https://live.staticflickr.com/65535/49514824541_35d1b4f8db_b.jpg',
        thumbnail_url='https://live.staticflickr.com/65535/49514824541_35d1b4f8db_m.jpg',
        license_='by-nc-sa',
        license_version='2.0',
        foreign_identifier='49514824541',
        width=1024,
        height=683,
        creator='Marine Explorer',
        creator_url='https://www.flickr.com/photos/71925535@N03',
        title='Surveying Ruperts Reef @reeflifesurvey #lapofaus #marineexplorer',
        meta_data=expect_meta_data,
        raw_tags=[
            'australia',
            'marine',
            'marineexplorer',
            'nature',
            'scuba',
            'underwater'
        ]
    )
    assert total_images == 100


def test_build_creator_url_nones_missing_owner():
    image_data = _get_resource_json('image_data_long_tags_string.json')
    actual_url = flickr._build_creator_url(
        image_data,
        photo_url_base='https://photo.com'
    )
    assert actual_url is None


def test_build_creator_url_finds_owner():
    image_data = _get_resource_json('image_data_complete_example.json')
    actual_url = flickr._build_creator_url(
        image_data,
        photo_url_base='https://photo.com'
    )
    expect_url = 'https://photo.com/71925535@N03'
    assert actual_url == expect_url


def test_build_foreign_landing_url():
    actual_url = flickr._build_foreign_landing_url(
        'https://creator.com',
        'foreignid'
    )
    expect_url = 'https://creator.com/foreignid'
    assert actual_url == expect_url


def test_build_foreign_landing_url_nones_with_falsy_foreign_id():
    actual_url = flickr._build_foreign_landing_url(
        'https://creator.com',
        False
    )
    assert actual_url is None


def test_build_foreign_landing_url_nones_with_falsy_creator_url():
    assert flickr._build_foreign_landing_url('', 'abcde') is None


def test_url_join_no_trailing_slashes():
    expect_url = 'https://aurl.com/path/morepath/lastpath'
    actual_url = flickr._url_join(
        'https://aurl.com',
        'path',
        'morepath',
        'lastpath'
    )
    assert expect_url == actual_url


def test_url_join_with_slashes():
    expect_url = 'https://aurl.com/path/morepath/lastpath'
    actual_url = flickr._url_join(
        'https://aurl.com/',
        '/path/',
        '/morepath/',
        'lastpath'
    )
    assert expect_url == actual_url


def test_get_image_url_returns_Nonetype_tuple_if_no_image():
    data = _get_resource_json('image_data_no_image_url.json')
    actual_tuple = flickr._get_image_url(data)
    expect_tuple = (None, None, None)
    assert expect_tuple == actual_tuple


def test_get_image_url_returns_large_tuple_when_avail():
    image_data = _get_resource_json('image_data_with_large_url_available.json')
    actual_tuple = flickr._get_image_url(image_data)
    expect_tuple = ('https://live.staticflickr.com/456_b.jpg', 768, 1024)
    assert expect_tuple == actual_tuple


def test_get_image_url_returns_medium_tuple_when_large_not_avail():
    data = _get_resource_json('image_data_with_med_url_available.json')
    actual_tuple = flickr._get_image_url(data)
    expect_tuple = ('https://live.staticflickr.com/456.jpg', 375, 500)
    assert expect_tuple == actual_tuple


def test_get_image_url_falls_to_small_tuple():
    data = _get_resource_json('image_data_with_small_url_available.json')
    actual_tuple = flickr._get_image_url(data)
    expect_tuple = ('https://live.staticflickr.com/456_m.jpg', 180, 240)
    assert expect_tuple == actual_tuple


def test_get_license_with_int_license_id():
    license_info = {
        '1': ('by-nc-sa', '2.0'),
        '2': ('by-nc', '2.0'),
    }
    actual_license, actual_license_version = flickr._get_license(
        2,
        license_info=license_info
    )
    expect_license, expect_license_version = 'by-nc', '2.0'
    assert expect_license == actual_license
    assert expect_license_version == actual_license_version


def test_get_license_with_str_license_id():
    license_info = {
        '1': ('by-nc-sa', '2.0'),
        '2': ('by-nc', '2.0'),
    }
    actual_license, actual_license_version = flickr._get_license(
        '2',
        license_info=license_info
    )
    expect_license, expect_license_version = 'by-nc', '2.0'
    assert expect_license == actual_license
    assert expect_license_version == actual_license_version


def test_get_license_with_missing_license_id():
    license_info = {
        '1': ('by-nc-sa', '2.0'),
        '2': ('by-nc', '2.0'),
    }
    actual_license, actual_license_version = flickr._get_license(
        12,
        license_info=license_info
    )
    assert actual_license is None
    assert actual_license_version is None


def test_create_meta_data_fills_meta_data_dict():
    data = _get_resource_json('image_data_full_meta_data_example.json')
    actual_dict = flickr._create_meta_data_dict(data)
    expect_dict = {
        'pub_date': '1571326372',
        'date_taken': '2019-09-07 16:26:44',
        'description': 'OLYMPUS DIGITAL CAMERA',
        'views': '9'
    }
    assert expect_dict == actual_dict


def test_create_meta_data_fills_partial_meta_data_dict():
    data = _get_resource_json('image_data_partial_meta_data_info.json')
    actual_dict = flickr._create_meta_data_dict(data)
    expect_dict = {
        'pub_date': '1571326372',
        'date_taken': '2019-09-07 16:26:44'
    }
    assert expect_dict == actual_dict


def test_create_meta_data_makes_empty_meta_data_dict():
    data = _get_resource_json('image_data_no_meta_data_info.json')
    actual_dict = flickr._create_meta_data_dict(data)
    expect_dict = {}
    assert expect_dict == actual_dict


def test_create_meta_data_dict_strips_html():
    data = _get_resource_json('image_data_html_description.json')
    actual_dict = flickr._create_meta_data_dict(data)
    expect_dict = _get_resource_json(
        'expect_meta_data_from_html_description.json'
    )
    assert expect_dict == actual_dict


def test_create_meta_data_handles_whitespace_description():
    data = _get_resource_json('image_data_whitespace_description.json')
    actual_dict = flickr._create_meta_data_dict(data)
    expect_dict = _get_resource_json(
        'expect_meta_data_from_whitespace_description.json'
    )
    assert expect_dict == actual_dict


def test_create_tags_list_makes_tags_list():
    data = _get_resource_json('image_data_varying_tags_whitespace.json')
    actual_tags_list = flickr._create_tags_list(data)
    expect_tags_list = ['tag1', 'tag2', 'tag3']
    assert len(actual_tags_list) == len(expect_tags_list)
    assert all(
        [element in actual_tags_list for element in expect_tags_list]
    )


def test_create_tags_list_sorts_tags():
    data = _get_resource_json('image_data_unsorted_tags.json')
    actual_tags_list = flickr._create_tags_list(data)
    expect_tags_list = ['tag1', 'tag2', 'tag3']
    assert len(actual_tags_list) == len(expect_tags_list)
    assert all(
        [element in actual_tags_list for element in expect_tags_list]
    )


def test_create_tags_list_truncates_long_tags():
    data = _get_resource_json('image_data_long_tags_string.json')
    actual_tags_list = flickr._create_tags_list(data, max_tag_string_length=37)
    expect_tags_list = ['tag1', 'tag2', 'tag3', 'tag4', 'tag5', 'tag6']
    assert len(actual_tags_list) == len(expect_tags_list)
    assert all(
        [element in actual_tags_list for element in expect_tags_list]
    )


def test_create_tags_list_returns_falsy_no_tag_key():
    data = {'id': 'aslkjb'}
    tags_list = flickr._create_tags_list(data)
    assert not tags_list


def test_create_tags_list_returns_falsy_empty_tags():
    data = {'id': 'aslkjb', 'tags': ''}
    tags_list = flickr._create_tags_list(data)
    assert not tags_list<|MERGE_RESOLUTION|>--- conflicted
+++ resolved
@@ -63,8 +63,6 @@
             return_value=r
     ) as mock_get:
         flickr._get_image_list('1234', '5678', 'test', 4, max_tries=3)
-<<<<<<< HEAD
-=======
 
     assert mock_get.call_count == 3
 
@@ -82,7 +80,6 @@
         image_list, total_pages = flickr._get_image_list(
             '1234', '5678', 'test', 4, max_tries=3
         )
->>>>>>> fc8f003e
 
     assert mock_get.call_count == 3
 
