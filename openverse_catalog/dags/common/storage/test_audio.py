import logging
from unittest.mock import patch

import pytest
from common.licenses.licenses import LicenseInfo
from common.storage import audio


logging.basicConfig(
    format="%(asctime)s - %(name)s - %(levelname)s:  %(message)s", level=logging.DEBUG
)

logger = logging.getLogger(__name__)

PD_LICENSE_INFO = LicenseInfo(
    "zero", "1.0", "https://creativecommons.org/publicdomain/zero/1.0/", None
)
BY_LICENSE_INFO = LicenseInfo(
    "by", "4.0", "https://creativecommons.org/licenses/by/4.0/", None
)

mock_audio_args = {
<<<<<<< HEAD
    "foreign_landing_url": "https://landing_page.com",
    "audio_url": "https://audiourl.com",
    "license_info": BY_LICENSE_INFO,
    "foreign_identifier": "foreign_id",
    "thumbnail_url": "https://thumbnail.com",
    "duration": 200,
    "creator": "tyler",
    "creator_url": "https://creatorurl.com",
    "title": "agreatsong",
    "meta_data": {},
    "raw_tags": {},
    "watermarked": None,
    "bit_rate": None,
    "sample_rate": None,
    "category": None,
    "genres": [],
    "audio_set": {},
    "alt_files": [],
    "source": "testing_source",
    "ingestion_type": "provider_api",
=======
    'foreign_landing_url': 'https://landing_page.com',
    'audio_url': 'https://audiourl.com',
    'license_info': BY_LICENSE_INFO,
    'foreign_identifier': 'foreign_id',
    'thumbnail_url': 'https://thumbnail.com',
    'duration': 200,
    'creator': 'tyler',
    'creator_url': 'https://creatorurl.com',
    'title': 'agreatsong',
    'meta_data': {},
    'raw_tags': {},
    'watermarked': None,
    'bit_rate': None,
    'sample_rate': None,
    'category': None,
    'genres': [],
    'audio_set': {},
    'set_position': 1,
    'alt_files': [],
    'source': 'testing_source',
    'ingestion_type': 'provider_api',
>>>>>>> b8763093
}


@pytest.fixture
def setup_env(monkeypatch):
    monkeypatch.setenv("OUTPUT_DIR", "/tmp")


def test_AudioStore_includes_provider_in_output_file_string():
    audio_store = audio.AudioStore("test_provider")
    assert type(audio_store._OUTPUT_PATH) == str
    assert "test_provider" in audio_store._OUTPUT_PATH


def test_AudioStore_add_item_adds_realistic_audio_to_buffer():
    license_info = PD_LICENSE_INFO
    audio_store = audio.AudioStore(provider="testing_provider")
    audio_store.add_item(
        foreign_landing_url="https://audios.org/audio01",
        audio_url="https://audios.org/audio01.jpg",
        license_info=license_info,
        ingestion_type="provider_api",
    )
    assert len(audio_store._media_buffer) == 1


def test_AudioStore_add_item_adds_multiple_audios_to_buffer():
    audio_store = audio.AudioStore(provider="testing_provider")
    audio_store.add_item(
        foreign_landing_url="https://audios.org/audio01",
        audio_url="https://audios.org/audio01.jpg",
        license_info=PD_LICENSE_INFO,
    )
    audio_store.add_item(
        foreign_landing_url="https://audios.org/audio02",
        audio_url="https://audios.org/audio02.jpg",
        license_info=PD_LICENSE_INFO,
    )
    audio_store.add_item(
        foreign_landing_url="https://audios.org/audio03",
        audio_url="https://audios.org/audio03.jpg",
        license_info=PD_LICENSE_INFO,
    )
    audio_store.add_item(
        foreign_landing_url="https://audios.org/audio04",
        audio_url="https://audios.org/audio04.jpg",
        license_info=PD_LICENSE_INFO,
    )
    assert len(audio_store._media_buffer) == 4


def test_AudioStore_add_item_flushes_buffer(tmpdir):
    output_file = "testing.tsv"
    tmp_directory = tmpdir
    output_dir = str(tmp_directory)
    tmp_file = tmp_directory.join(output_file)
    tmp_path_full = str(tmp_file)
    audio_store = audio.AudioStore(
        provider="testing_provider",
        output_file=output_file,
        output_dir=output_dir,
        buffer_length=3,
    )
    audio_store.add_item(
        foreign_landing_url="https://audios.org/audio01",
        audio_url="https://audios.org/audio01.jpg",
        license_info=PD_LICENSE_INFO,
    )
    audio_store.add_item(
        foreign_landing_url="https://audios.org/audio02",
        audio_url="https://audios.org/audio02.jpg",
        license_info=PD_LICENSE_INFO,
    )
    audio_store.add_item(
        foreign_landing_url="https://audios.org/audio03",
        audio_url="https://audios.org/audio03.jpg",
        license_info=PD_LICENSE_INFO,
    )
    audio_store.add_item(
        foreign_landing_url="https://audios.org/audio04",
        audio_url="https://audios.org/audio04.jpg",
        license_info=PD_LICENSE_INFO,
    )
    assert len(audio_store._media_buffer) == 1
    with open(tmp_path_full) as f:
        lines = f.read().split("\n")
    assert len(lines) == 4  # recall the last '\n' will create an empty line.


def test_AudioStore_commit_writes_nothing_if_no_lines_in_buffer():
    audio_store = audio.AudioStore(output_dir="/path/does/not/exist")
    audio_store.commit()


def test_AudioStore_produces_correct_total_audios():
    audio_store = audio.AudioStore(provider="testing_provider")
    audio_store.add_item(
        foreign_landing_url="https://audios.org/audio01",
        audio_url="https://audios.org/audio01.jpg",
        license_info=PD_LICENSE_INFO,
    )
    audio_store.add_item(
        foreign_landing_url="https://audios.org/audio02",
        audio_url="https://audios.org/audio02.jpg",
        license_info=PD_LICENSE_INFO,
    )
    audio_store.add_item(
        foreign_landing_url="https://audios.org/audio03",
        audio_url="https://audios.org/audio03.jpg",
        license_info=PD_LICENSE_INFO,
    )
    assert audio_store.total_items == 3


def test_AudioStore_get_audio_enriches_multiple_tags():
    audio_store = audio.AudioStore("test_provider")
    audio_args = mock_audio_args.copy()
    audio_args["raw_tags"] = ["tagone", "tag2", "tag3"]
    actual_audio = audio_store._get_audio(
        **audio_args,
    )

    assert actual_audio.tags == [
        {"name": "tagone", "provider": "test_provider"},
        {"name": "tag2", "provider": "test_provider"},
        {"name": "tag3", "provider": "test_provider"},
    ]


@pytest.fixture
def default_audio_args():
    return dict(
        foreign_identifier="foreign_id",
        foreign_landing_url="https://landing_page.org",
        audio_url="https://audiourl.org",
        thumbnail_url="https://thumbnail.com",
        filesize=None,
        audio_set=None,
<<<<<<< HEAD
        license_="by",
        license_version="4.0",
        creator="tyler",
        creator_url="https://creatorurl.com",
        title="agreatsong",
=======
        set_position=1,
        license_='by',
        license_version='4.0',
        creator='tyler',
        creator_url='https://creatorurl.com',
        title='agreatsong',
>>>>>>> b8763093
        meta_data={"description": "cat song"},
        tags={"name": "tag1", "provider": "testing"},
        watermarked=None,
        duration=100,
        bit_rate=None,
        sample_rate=None,
        category="music",
        genres=["rock", "pop"],
        alt_files=None,
        provider="testing_provider",
        source="testing_source",
        ingestion_type="provider_api",
    )


def test_create_tsv_row_creates_alt_files(
    default_audio_args,
):
    audio_store = audio.AudioStore()
    audio_args = default_audio_args.copy()
    alt_files = [
        {
            "url": "https://alternative.com/audio.mp3",
            "filesize": 123,
            "bit_rate": 41000,
            "sample_rate": "16000",
        }
    ]
    audio_args["alt_files"] = alt_files
    test_audio = audio.Audio(**audio_args)

    def mock_url_validator(value):
        # This avoids needing the internet for testing.
        return value

    with patch.object(
        audio.columns.urls, "validate_url_string", side_effect=mock_url_validator
    ):
        actual_row = audio_store._create_tsv_row(test_audio)
        print(f"\nActual row: {actual_row}")
<<<<<<< HEAD
        expected_row = (
            "\t".join(
                [
                    "foreign_id",
                    "https://landing_page.org",
                    "https://audiourl.org",
                    "https://thumbnail.com",
                    "\\N",
                    "by",
                    "4.0",
                    "tyler",
                    "https://creatorurl.com",
                    "agreatsong",
                    '{"description": "cat song"}',
                    '{"name": "tag1", "provider": "testing"}',
                    "\\N",
                    "testing_provider",
                    "testing_source",
                    "provider_api",
                    "100",
                    "\\N",
                    "\\N",
                    "music",
                    '{"rock", "pop"}',
                    "\\N",
                    '[{"url": '
                    '"https://alternative.com/audio.mp3", "filesize": "123", "bit_rate": "41000", '
                    '"sample_rate": "16000"}]',
                ]
            )
            + "\n"
        )
=======
        expected_row = '\t'.join([
            'foreign_id',
            'https://landing_page.org',
            'https://audiourl.org',
            'https://thumbnail.com',
            '\\N',
            'by',
            '4.0',
            'tyler',
            'https://creatorurl.com',
            'agreatsong',
            '{"description": "cat song"}',
            '{"name": "tag1", "provider": "testing"}',
            '\\N',
            'testing_provider',
            'testing_source',
            'provider_api',
            '100',
            '\\N',
            '\\N',
            'music',
            '{"rock", "pop"}',
            '\\N',
            '1',
            '[{"url": '
            '"https://alternative.com/audio.mp3", "filesize": "123", "bit_rate": "41000", '
            '"sample_rate": "16000"}]',
        ]) + '\n'
>>>>>>> b8763093
        assert actual_row == expected_row


def test_create_tsv_row_creates_audio_set(
    default_audio_args,
):
    audio_store = audio.AudioStore()
    audio_args = default_audio_args.copy()
    audio_set_data = {
<<<<<<< HEAD
        "audio_set": "test_audio_set",
        "set_url": "test.com",
        "set_position": 1,
        "set_thumbnail": "thumbnail.jpg",
=======
        'audio_set': 'test_audio_set',
        'set_url': 'test.com',
        'set_thumbnail': 'thumbnail.jpg'
>>>>>>> b8763093
    }
    audio_args["audio_set"] = audio_set_data
    test_audio = audio.Audio(**audio_args)

    def mock_url_validator(value):
        # This avoids needing the internet for testing.
        return value

    with patch.object(
        audio.columns.urls, "validate_url_string", side_effect=mock_url_validator
    ):
        actual_row = audio_store._create_tsv_row(test_audio)
<<<<<<< HEAD
        expected_row = (
            "\t".join(
                [
                    "foreign_id",
                    "https://landing_page.org",
                    "https://audiourl.org",
                    "https://thumbnail.com",
                    "\\N",
                    "by",
                    "4.0",
                    "tyler",
                    "https://creatorurl.com",
                    "agreatsong",
                    '{"description": "cat song"}',
                    '{"name": "tag1", "provider": "testing"}',
                    "\\N",
                    "testing_provider",
                    "testing_source",
                    "provider_api",
                    "100",
                    "\\N",
                    "\\N",
                    "music",
                    '{"rock", "pop"}',
                    '{"audio_set": "test_audio_set", "set_url": "test.com", '
                    '"set_position": "1", "set_thumbnail": "thumbnail.jpg"}',
                    "\\N",
                ]
            )
            + "\n"
        )
=======
        expected_row = '\t'.join([
            'foreign_id',
            'https://landing_page.org',
            'https://audiourl.org',
            'https://thumbnail.com',
            '\\N',
            'by',
            '4.0',
            'tyler',
            'https://creatorurl.com',
            'agreatsong',
            '{"description": "cat song"}',
            '{"name": "tag1", "provider": "testing"}',
            '\\N',
            'testing_provider',
            'testing_source',
            'provider_api',
            '100',
            '\\N',
            '\\N',
            'music',
            '{"rock", "pop"}',
            '{"audio_set": "test_audio_set", "set_url": "test.com", '
            '"set_thumbnail": "thumbnail.jpg"}',
            '1',
            '\\N',
        ]) + '\n'
>>>>>>> b8763093
        assert actual_row == expected_row


def test_create_tsv_row_non_none_if_req_fields(
    default_audio_args,
):
    audio_store = audio.AudioStore()
    test_audio = audio.Audio(**default_audio_args)
    actual_row = audio_store._create_tsv_row(test_audio)
    assert actual_row is not None


def test_create_tsv_row_none_if_no_foreign_landing_url(
    default_audio_args,
):
    audio_store = audio.AudioStore()
    audio_args = default_audio_args
    audio_args["foreign_landing_url"] = None
    test_audio = audio.Audio(**audio_args)
    expect_row = None
    actual_row = audio_store._create_tsv_row(test_audio)
    assert expect_row == actual_row


def test_create_tsv_row_none_if_no_license(
    default_audio_args,
):
    audio_store = audio.AudioStore()
    audio_args = default_audio_args
    audio_args["license_"] = None
    test_audio = audio.Audio(**audio_args)
    expect_row = None
    actual_row = audio_store._create_tsv_row(test_audio)
    assert expect_row == actual_row


def test_create_tsv_row_none_if_no_license_version(
    default_audio_args,
):
    audio_store = audio.AudioStore()
    audio_args = default_audio_args
    audio_args["license_version"] = None
    test_audio = audio.Audio(**audio_args)
    expect_row = None
    actual_row = audio_store._create_tsv_row(test_audio)
    assert expect_row == actual_row


def test_create_tsv_row_returns_none_if_missing_audio_url(
    default_audio_args,
):
    audio_store = audio.AudioStore()
    audio_args = default_audio_args
    audio_args["audio_url"] = None
    test_audio = audio.Audio(**audio_args)
    expect_row = None
    actual_row = audio_store._create_tsv_row(test_audio)
    assert expect_row == actual_row


def test_create_tsv_row_handles_empty_dict_and_tags(
    default_audio_args,
):
    audio_store = audio.AudioStore()
    meta_data = {}
    tags = []
    audio_args = default_audio_args
    audio_args["meta_data"] = meta_data
    audio_args["tags"] = tags
    test_audio = audio.Audio(**audio_args)

    actual_row = audio_store._create_tsv_row(test_audio).split("\t")
    actual_meta_data, actual_tags = None, None
    for i, field in enumerate(audio.Audio._fields):
        if field == "meta_data":
            actual_meta_data = actual_row[i]
        elif field == "tags":
            actual_tags = actual_row[i]
    assert actual_meta_data is not None and actual_tags is not None
    expect_meta_data, expect_tags = "\\N", "\\N"
    assert expect_meta_data == actual_meta_data
    assert expect_tags == actual_tags


def test_create_tsv_row_properly_places_entries(monkeypatch):
    def mock_validate_url(url_string):
        return url_string

    monkeypatch.setattr(audio.columns.urls, "validate_url_string", mock_validate_url)
    audio_store = audio.AudioStore()
    req_args_dict = {
        "foreign_landing_url": "https://landing_page.com",
        "audio_url": "https://audiourl.com",
        "license_": "testlicense",
        "license_version": "1.0",
    }
    args_dict = {
<<<<<<< HEAD
        "foreign_identifier": "foreign_id",
        "thumbnail_url": "https://thumbnail.com",
        "duration": 200,
        "filesize": None,
        "creator": "tyler",
        "creator_url": "https://creatorurl.com",
        "title": "agreatsong",
        "meta_data": {"description": "a song about cat"},
        "tags": [{"name": "tag1", "provider": "testing"}],
        "watermarked": None,
        "bit_rate": 16000,
        "sample_rate": 44100,
        "category": "music",
        "genres": ["pop", "rock"],
        "audio_set": {
            "audio_set": "album",
            "set_position": 1,
            "set_url": "https://album.com/",
            "set_thumbnail": "https://album.com/thumbnail.jpg",
        },
        "alt_files": None,
        "provider": "testing_provider",
        "source": "testing_source",
        "ingestion_type": "provider_api",
=======
        'foreign_identifier': 'foreign_id',
        'thumbnail_url': 'https://thumbnail.com',
        'duration': 200,
        'filesize': None,
        'creator': 'tyler',
        'creator_url': 'https://creatorurl.com',
        'title': 'agreatsong',
        'meta_data': {'description': 'a song about cat'},
        'tags': [{'name': 'tag1', 'provider': 'testing'}],
        'watermarked': None,
        'bit_rate': 16000,
        'sample_rate': 44100,
        'category': 'music',
        'genres': ['pop', 'rock'],
        'audio_set': {
            'audio_set': 'album',
            'set_url': 'https://album.com/',
            'set_thumbnail': 'https://album.com/thumbnail.jpg'
        },
        'set_position': 1,
        'alt_files': None,
        'provider': 'testing_provider',
        'source': 'testing_source',
        'ingestion_type': 'provider_api',
>>>>>>> b8763093
    }
    args_dict.update(req_args_dict)

    test_audio = audio.Audio(**args_dict)
    actual_row = audio_store._create_tsv_row(test_audio)
    expect_row = (
        "\t".join(
            [
                "foreign_id",
                "https://landing_page.com",
                "https://audiourl.com",
                "https://thumbnail.com",
                "\\N",
                "testlicense",
                "1.0",
                "tyler",
                "https://creatorurl.com",
                "agreatsong",
                '{"description": "a song about cat"}',
                '[{"name": "tag1", "provider": "testing"}]',
                "\\N",
                "testing_provider",
                "testing_source",
                "provider_api",
                "200",
                "16000",
                "44100",
                "music",
                '{"pop", "rock"}',
                '{"audio_set": "album", "set_position": "1", "set_url": "https://album.com/", '
                '"set_thumbnail": "https://album.com/thumbnail.jpg"}',
                "\\N",
            ]
        )
        + "\n"
    )
<<<<<<< HEAD
=======
    expect_row = '\t'.join([
        'foreign_id',
        'https://landing_page.com',
        'https://audiourl.com',
        'https://thumbnail.com',
        '\\N',
        'testlicense',
        '1.0',
        'tyler',
        'https://creatorurl.com',
        'agreatsong',
        '{"description": "a song about cat"}',
        '[{"name": "tag1", "provider": "testing"}]',
        '\\N',
        'testing_provider',
        'testing_source',
        'provider_api',
        '200',
        '16000',
        '44100',
        'music',
        '{"pop", "rock"}',
        '{"audio_set": "album", "set_url": "https://album.com/", '
        '"set_thumbnail": "https://album.com/thumbnail.jpg"}',
        '1',
        '\\N',
    ]) + '\n'
>>>>>>> b8763093
    assert expect_row == actual_row<|MERGE_RESOLUTION|>--- conflicted
+++ resolved
@@ -20,7 +20,6 @@
 )
 
 mock_audio_args = {
-<<<<<<< HEAD
     "foreign_landing_url": "https://landing_page.com",
     "audio_url": "https://audiourl.com",
     "license_info": BY_LICENSE_INFO,
@@ -38,32 +37,10 @@
     "category": None,
     "genres": [],
     "audio_set": {},
+    "set_position": 1,
     "alt_files": [],
     "source": "testing_source",
     "ingestion_type": "provider_api",
-=======
-    'foreign_landing_url': 'https://landing_page.com',
-    'audio_url': 'https://audiourl.com',
-    'license_info': BY_LICENSE_INFO,
-    'foreign_identifier': 'foreign_id',
-    'thumbnail_url': 'https://thumbnail.com',
-    'duration': 200,
-    'creator': 'tyler',
-    'creator_url': 'https://creatorurl.com',
-    'title': 'agreatsong',
-    'meta_data': {},
-    'raw_tags': {},
-    'watermarked': None,
-    'bit_rate': None,
-    'sample_rate': None,
-    'category': None,
-    'genres': [],
-    'audio_set': {},
-    'set_position': 1,
-    'alt_files': [],
-    'source': 'testing_source',
-    'ingestion_type': 'provider_api',
->>>>>>> b8763093
 }
 
 
@@ -202,20 +179,12 @@
         thumbnail_url="https://thumbnail.com",
         filesize=None,
         audio_set=None,
-<<<<<<< HEAD
+        set_position=1,
         license_="by",
         license_version="4.0",
         creator="tyler",
         creator_url="https://creatorurl.com",
         title="agreatsong",
-=======
-        set_position=1,
-        license_='by',
-        license_version='4.0',
-        creator='tyler',
-        creator_url='https://creatorurl.com',
-        title='agreatsong',
->>>>>>> b8763093
         meta_data={"description": "cat song"},
         tags={"name": "tag1", "provider": "testing"},
         watermarked=None,
@@ -256,7 +225,6 @@
     ):
         actual_row = audio_store._create_tsv_row(test_audio)
         print(f"\nActual row: {actual_row}")
-<<<<<<< HEAD
         expected_row = (
             "\t".join(
                 [
@@ -282,6 +250,7 @@
                     "music",
                     '{"rock", "pop"}',
                     "\\N",
+                    "1",
                     '[{"url": '
                     '"https://alternative.com/audio.mp3", "filesize": "123", "bit_rate": "41000", '
                     '"sample_rate": "16000"}]',
@@ -289,36 +258,6 @@
             )
             + "\n"
         )
-=======
-        expected_row = '\t'.join([
-            'foreign_id',
-            'https://landing_page.org',
-            'https://audiourl.org',
-            'https://thumbnail.com',
-            '\\N',
-            'by',
-            '4.0',
-            'tyler',
-            'https://creatorurl.com',
-            'agreatsong',
-            '{"description": "cat song"}',
-            '{"name": "tag1", "provider": "testing"}',
-            '\\N',
-            'testing_provider',
-            'testing_source',
-            'provider_api',
-            '100',
-            '\\N',
-            '\\N',
-            'music',
-            '{"rock", "pop"}',
-            '\\N',
-            '1',
-            '[{"url": '
-            '"https://alternative.com/audio.mp3", "filesize": "123", "bit_rate": "41000", '
-            '"sample_rate": "16000"}]',
-        ]) + '\n'
->>>>>>> b8763093
         assert actual_row == expected_row
 
 
@@ -328,16 +267,9 @@
     audio_store = audio.AudioStore()
     audio_args = default_audio_args.copy()
     audio_set_data = {
-<<<<<<< HEAD
         "audio_set": "test_audio_set",
         "set_url": "test.com",
-        "set_position": 1,
         "set_thumbnail": "thumbnail.jpg",
-=======
-        'audio_set': 'test_audio_set',
-        'set_url': 'test.com',
-        'set_thumbnail': 'thumbnail.jpg'
->>>>>>> b8763093
     }
     audio_args["audio_set"] = audio_set_data
     test_audio = audio.Audio(**audio_args)
@@ -350,7 +282,6 @@
         audio.columns.urls, "validate_url_string", side_effect=mock_url_validator
     ):
         actual_row = audio_store._create_tsv_row(test_audio)
-<<<<<<< HEAD
         expected_row = (
             "\t".join(
                 [
@@ -376,41 +307,13 @@
                     "music",
                     '{"rock", "pop"}',
                     '{"audio_set": "test_audio_set", "set_url": "test.com", '
-                    '"set_position": "1", "set_thumbnail": "thumbnail.jpg"}',
+                    '"set_thumbnail": "thumbnail.jpg"}',
+                    "1",
                     "\\N",
                 ]
             )
             + "\n"
         )
-=======
-        expected_row = '\t'.join([
-            'foreign_id',
-            'https://landing_page.org',
-            'https://audiourl.org',
-            'https://thumbnail.com',
-            '\\N',
-            'by',
-            '4.0',
-            'tyler',
-            'https://creatorurl.com',
-            'agreatsong',
-            '{"description": "cat song"}',
-            '{"name": "tag1", "provider": "testing"}',
-            '\\N',
-            'testing_provider',
-            'testing_source',
-            'provider_api',
-            '100',
-            '\\N',
-            '\\N',
-            'music',
-            '{"rock", "pop"}',
-            '{"audio_set": "test_audio_set", "set_url": "test.com", '
-            '"set_thumbnail": "thumbnail.jpg"}',
-            '1',
-            '\\N',
-        ]) + '\n'
->>>>>>> b8763093
         assert actual_row == expected_row
 
 
@@ -508,7 +411,6 @@
         "license_version": "1.0",
     }
     args_dict = {
-<<<<<<< HEAD
         "foreign_identifier": "foreign_id",
         "thumbnail_url": "https://thumbnail.com",
         "duration": 200,
@@ -525,40 +427,14 @@
         "genres": ["pop", "rock"],
         "audio_set": {
             "audio_set": "album",
-            "set_position": 1,
             "set_url": "https://album.com/",
             "set_thumbnail": "https://album.com/thumbnail.jpg",
         },
+        "set_position": 1,
         "alt_files": None,
         "provider": "testing_provider",
         "source": "testing_source",
         "ingestion_type": "provider_api",
-=======
-        'foreign_identifier': 'foreign_id',
-        'thumbnail_url': 'https://thumbnail.com',
-        'duration': 200,
-        'filesize': None,
-        'creator': 'tyler',
-        'creator_url': 'https://creatorurl.com',
-        'title': 'agreatsong',
-        'meta_data': {'description': 'a song about cat'},
-        'tags': [{'name': 'tag1', 'provider': 'testing'}],
-        'watermarked': None,
-        'bit_rate': 16000,
-        'sample_rate': 44100,
-        'category': 'music',
-        'genres': ['pop', 'rock'],
-        'audio_set': {
-            'audio_set': 'album',
-            'set_url': 'https://album.com/',
-            'set_thumbnail': 'https://album.com/thumbnail.jpg'
-        },
-        'set_position': 1,
-        'alt_files': None,
-        'provider': 'testing_provider',
-        'source': 'testing_source',
-        'ingestion_type': 'provider_api',
->>>>>>> b8763093
     }
     args_dict.update(req_args_dict)
 
@@ -588,41 +464,12 @@
                 "44100",
                 "music",
                 '{"pop", "rock"}',
-                '{"audio_set": "album", "set_position": "1", "set_url": "https://album.com/", '
+                '{"audio_set": "album", "set_url": "https://album.com/", '
                 '"set_thumbnail": "https://album.com/thumbnail.jpg"}',
+                "1",
                 "\\N",
             ]
         )
         + "\n"
     )
-<<<<<<< HEAD
-=======
-    expect_row = '\t'.join([
-        'foreign_id',
-        'https://landing_page.com',
-        'https://audiourl.com',
-        'https://thumbnail.com',
-        '\\N',
-        'testlicense',
-        '1.0',
-        'tyler',
-        'https://creatorurl.com',
-        'agreatsong',
-        '{"description": "a song about cat"}',
-        '[{"name": "tag1", "provider": "testing"}]',
-        '\\N',
-        'testing_provider',
-        'testing_source',
-        'provider_api',
-        '200',
-        '16000',
-        '44100',
-        'music',
-        '{"pop", "rock"}',
-        '{"audio_set": "album", "set_url": "https://album.com/", '
-        '"set_thumbnail": "https://album.com/thumbnail.jpg"}',
-        '1',
-        '\\N',
-    ]) + '\n'
->>>>>>> b8763093
     assert expect_row == actual_row